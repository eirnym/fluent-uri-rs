--- conflicted
+++ resolved
@@ -4,15 +4,10 @@
 use alloc::string::String;
 use core::{fmt::Write, num::NonZeroUsize};
 
-<<<<<<< HEAD
 pub(crate) fn normalize(u: Uri<&str>, pedantic: bool) -> Result<Uri<String>, ResolveError> {
-    let mut buf = String::new();
-=======
-pub(crate) fn normalize(u: Uri<&str>) -> Uri<String> {
     // For "a://[::ffff:5:9]/" the capacity is not enough,
     // but it's fine since this rarely happens.
     let mut buf = String::with_capacity(u.as_str().len());
->>>>>>> 87762e70
 
     let path = u.path().as_str();
     let mut path_buf = String::with_capacity(path.len());
@@ -107,12 +102,7 @@
         normalize_estr(&mut buf, fragment.as_str(), false);
     }
 
-<<<<<<< HEAD
-    // No need to check the length because it cannot grow larger.
     Ok(Uri { val: buf, meta })
-=======
-    Uri { val: buf, meta }
->>>>>>> 87762e70
 }
 
 fn normalize_estr(buf: &mut String, s: &str, to_lowercase: bool) {
