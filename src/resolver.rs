use crate::{
    error::{ResolveError, ResolveErrorKind},
    internal::Meta,
    Uri,
};
use alloc::string::String;
use core::num::NonZeroUsize;

pub(crate) fn resolve(
    base: Uri<&str>,
    /* reference */ r: Uri<&str>,
    pedantic: bool,
) -> Result<Uri<String>, ResolveError> {
    if !base.is_absolute_uri() {
        return Err(ResolveError(ResolveErrorKind::NonAbsoluteBase));
    }
    if !base.has_authority()
        && base.path().is_rootless()
        && !r.has_scheme()
        && !matches!(r.as_str().bytes().next(), None | Some(b'#'))
    {
        return Err(ResolveError(ResolveErrorKind::NonHierarchicalBase));
    }

    let (t_scheme, t_authority, t_path, t_query, t_fragment);
    let mut buf = String::new();

    let (r_scheme, r_authority, r_path, r_query, r_fragment) =
        (r.scheme(), r.authority(), r.path(), r.query(), r.fragment());

    if let Some(r_scheme) = r_scheme {
        t_scheme = r_scheme;
        t_authority = r_authority;
        t_path = if r_path.is_absolute() {
<<<<<<< HEAD
            remove_dot_segments(&mut buf, r_path.as_str(), pedantic)?
=======
            buf.reserve_exact(r_path.len());
            remove_dot_segments(&mut buf, r_path.as_str())
>>>>>>> 87762e70
        } else {
            r_path.as_str()
        };
        t_query = r_query;
    } else {
        if r_authority.is_some() {
            t_authority = r_authority;
<<<<<<< HEAD
            t_path = remove_dot_segments(&mut buf, r_path.as_str(), pedantic)?;
=======
            buf.reserve_exact(r_path.len());
            t_path = remove_dot_segments(&mut buf, r_path.as_str());
>>>>>>> 87762e70
            t_query = r_query;
        } else {
            if r_path.is_empty() {
                t_path = base.path().as_str();
                if r_query.is_some() {
                    t_query = r_query;
                } else {
                    t_query = base.query();
                }
            } else {
                if r_path.is_absolute() {
<<<<<<< HEAD
                    t_path = remove_dot_segments(&mut buf, r_path.as_str(), pedantic)?;
=======
                    buf.reserve_exact(r_path.len());
                    t_path = remove_dot_segments(&mut buf, r_path.as_str());
>>>>>>> 87762e70
                } else {
                    // Instead of merging the paths, remove dot segments incrementally.
                    let base_path = base.path().as_str();
                    if base_path.is_empty() {
                        buf.reserve_exact(r_path.len() + 1);
                        buf.push('/');
                    } else {
                        // Make sure that swapping the order of resolution and normalization
                        // does not change the result.
                        let last_slash_i = base_path.rfind('/').unwrap();
<<<<<<< HEAD
                        remove_dot_segments(&mut buf, &base_path[..=last_slash_i], pedantic)?;
=======
                        let last_seg = &base_path[last_slash_i + 1..];
                        let base_path_stripped = match classify_segment(last_seg) {
                            SegKind::DoubleDot => base_path,
                            _ => &base_path[..=last_slash_i],
                        };

                        buf.reserve_exact(base_path_stripped.len() + r_path.len());
                        remove_dot_segments(&mut buf, base_path_stripped);
>>>>>>> 87762e70
                    }
                    t_path = remove_dot_segments(&mut buf, r_path.as_str(), pedantic)?;
                }
                t_query = r_query;
            }
            t_authority = base.authority();
        }
        t_scheme = base.scheme().unwrap();
    }
    t_fragment = r_fragment;

    // Calculate the output length.
    let mut len = t_scheme.as_str().len() + 1;
    if let Some(authority) = t_authority {
        len += authority.as_str().len() + 2;
    }
    if t_authority.is_none() && t_path.starts_with("//") {
        len += 2;
    }
    len += t_path.len();
    if let Some(query) = t_query {
        len += query.len() + 1;
    }
    if let Some(fragment) = t_fragment {
        len += fragment.len() + 1;
    }

    let mut buf = String::with_capacity(len);
    let mut meta = Meta::default();

    buf.push_str(t_scheme.as_str());
    meta.scheme_end = NonZeroUsize::new(buf.len());
    buf.push(':');

    if let Some(authority) = t_authority {
        let mut auth_meta = authority.meta();
        buf.push_str("//");

        auth_meta.host_bounds.0 += buf.len();
        auth_meta.host_bounds.1 += buf.len();

        buf.push_str(authority.as_str());
        meta.auth_meta = Some(auth_meta);
    }

    meta.path_bounds.0 = buf.len();
    // Close the loophole in the original algorithm.
    if t_authority.is_none() && t_path.starts_with("//") {
        buf.push_str("/.");
    }
    buf.push_str(t_path);
    meta.path_bounds.1 = buf.len();

    if let Some(query) = t_query {
        buf.push('?');
        buf.push_str(query.as_str());
        meta.query_end = NonZeroUsize::new(buf.len());
    }

    if let Some(fragment) = t_fragment {
        buf.push('#');
        buf.push_str(fragment.as_str());
    }

    debug_assert_eq!(buf.len(), len);

    Ok(Uri { val: buf, meta })
}

<<<<<<< HEAD
/// Removes dot segments from an absolute path.
pub(crate) fn remove_dot_segments<'a>(buf: &'a mut String, path: &str, pedantic: bool) -> Result<&'a str, ResolveError> {
    for seg in path.split_inclusive('/') {
        if seg == "." || seg == "./" {
            buf.truncate(buf.rfind('/').unwrap() + 1);
        } else if seg == ".." || seg == "../" {
            if buf.len() != 1 {
                buf.truncate(buf.rfind('/').unwrap());
                buf.truncate(buf.rfind('/').unwrap() + 1);
            } else {
                if pedantic {
                    return Err(ResolveError(ResolveErrorKind::PathUnderflow))
=======
pub(crate) fn remove_dot_segments<'a>(buf: &'a mut String, path: &str) -> &'a str {
    for seg in path.split_inclusive('/') {
        let seg_stripped = seg.strip_suffix('/').unwrap_or(seg);
        match classify_segment(seg_stripped) {
            SegKind::Dot => buf.truncate(buf.rfind('/').unwrap() + 1),
            SegKind::DoubleDot => {
                if buf.len() != 1 {
                    buf.truncate(buf.rfind('/').unwrap());
                    buf.truncate(buf.rfind('/').unwrap() + 1);
>>>>>>> 87762e70
                }
            }
            SegKind::Normal => buf.push_str(seg),
        }
    }
<<<<<<< HEAD
    Ok(buf)
=======
    buf
}

enum SegKind {
    Dot,
    DoubleDot,
    Normal,
}

fn classify_segment(mut seg: &str) -> SegKind {
    if seg.is_empty() {
        return SegKind::Normal;
    }
    if let Some(rem) = seg.strip_prefix('.') {
        seg = rem;
    } else if let Some(rem) = seg.strip_prefix("%2E") {
        seg = rem;
    } else if let Some(rem) = seg.strip_prefix("%2e") {
        seg = rem;
    }
    if seg.is_empty() {
        SegKind::Dot
    } else if seg == "." || seg == "%2E" || seg == "%2e" {
        SegKind::DoubleDot
    } else {
        SegKind::Normal
    }
>>>>>>> 87762e70
}<|MERGE_RESOLUTION|>--- conflicted
+++ resolved
@@ -32,12 +32,8 @@
         t_scheme = r_scheme;
         t_authority = r_authority;
         t_path = if r_path.is_absolute() {
-<<<<<<< HEAD
+            buf.reserve_exact(r_path.len());
             remove_dot_segments(&mut buf, r_path.as_str(), pedantic)?
-=======
-            buf.reserve_exact(r_path.len());
-            remove_dot_segments(&mut buf, r_path.as_str())
->>>>>>> 87762e70
         } else {
             r_path.as_str()
         };
@@ -45,12 +41,8 @@
     } else {
         if r_authority.is_some() {
             t_authority = r_authority;
-<<<<<<< HEAD
+            buf.reserve_exact(r_path.len());
             t_path = remove_dot_segments(&mut buf, r_path.as_str(), pedantic)?;
-=======
-            buf.reserve_exact(r_path.len());
-            t_path = remove_dot_segments(&mut buf, r_path.as_str());
->>>>>>> 87762e70
             t_query = r_query;
         } else {
             if r_path.is_empty() {
@@ -62,12 +54,8 @@
                 }
             } else {
                 if r_path.is_absolute() {
-<<<<<<< HEAD
+                    buf.reserve_exact(r_path.len());
                     t_path = remove_dot_segments(&mut buf, r_path.as_str(), pedantic)?;
-=======
-                    buf.reserve_exact(r_path.len());
-                    t_path = remove_dot_segments(&mut buf, r_path.as_str());
->>>>>>> 87762e70
                 } else {
                     // Instead of merging the paths, remove dot segments incrementally.
                     let base_path = base.path().as_str();
@@ -78,9 +66,6 @@
                         // Make sure that swapping the order of resolution and normalization
                         // does not change the result.
                         let last_slash_i = base_path.rfind('/').unwrap();
-<<<<<<< HEAD
-                        remove_dot_segments(&mut buf, &base_path[..=last_slash_i], pedantic)?;
-=======
                         let last_seg = &base_path[last_slash_i + 1..];
                         let base_path_stripped = match classify_segment(last_seg) {
                             SegKind::DoubleDot => base_path,
@@ -88,8 +73,7 @@
                         };
 
                         buf.reserve_exact(base_path_stripped.len() + r_path.len());
-                        remove_dot_segments(&mut buf, base_path_stripped);
->>>>>>> 87762e70
+                        remove_dot_segments(&mut buf, base_path_stripped, pedantic)?;
                     }
                     t_path = remove_dot_segments(&mut buf, r_path.as_str(), pedantic)?;
                 }
@@ -159,21 +143,7 @@
     Ok(Uri { val: buf, meta })
 }
 
-<<<<<<< HEAD
-/// Removes dot segments from an absolute path.
 pub(crate) fn remove_dot_segments<'a>(buf: &'a mut String, path: &str, pedantic: bool) -> Result<&'a str, ResolveError> {
-    for seg in path.split_inclusive('/') {
-        if seg == "." || seg == "./" {
-            buf.truncate(buf.rfind('/').unwrap() + 1);
-        } else if seg == ".." || seg == "../" {
-            if buf.len() != 1 {
-                buf.truncate(buf.rfind('/').unwrap());
-                buf.truncate(buf.rfind('/').unwrap() + 1);
-            } else {
-                if pedantic {
-                    return Err(ResolveError(ResolveErrorKind::PathUnderflow))
-=======
-pub(crate) fn remove_dot_segments<'a>(buf: &'a mut String, path: &str) -> &'a str {
     for seg in path.split_inclusive('/') {
         let seg_stripped = seg.strip_suffix('/').unwrap_or(seg);
         match classify_segment(seg_stripped) {
@@ -182,16 +152,16 @@
                 if buf.len() != 1 {
                     buf.truncate(buf.rfind('/').unwrap());
                     buf.truncate(buf.rfind('/').unwrap() + 1);
->>>>>>> 87762e70
-                }
+                } else {
+                  if pedantic {
+                      return Err(ResolveError(ResolveErrorKind::PathUnderflow))
+                  }
+              }
             }
             SegKind::Normal => buf.push_str(seg),
         }
     }
-<<<<<<< HEAD
     Ok(buf)
-=======
-    buf
 }
 
 enum SegKind {
@@ -218,5 +188,4 @@
     } else {
         SegKind::Normal
     }
->>>>>>> 87762e70
 }