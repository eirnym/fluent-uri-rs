--- conflicted
+++ resolved
@@ -123,12 +123,8 @@
     }
 }
 
-<<<<<<< HEAD
-fn remove_dot_segments<'a>(buf: &'a mut String, path: &str, pedantic: bool) -> Result<&'a str, ResolveError> {
-=======
 /// Removes dot segments from an absolute path.
-pub(crate) fn remove_dot_segments<'a>(buf: &'a mut String, path: &str) -> &'a str {
->>>>>>> d1772e7b
+pub(crate) fn remove_dot_segments<'a>(buf: &'a mut String, path: &str, pedantic: bool) -> Result<&'a str, ResolveError> {
     for seg in path.split_inclusive('/') {
         if seg == "." || seg == "./" {
             buf.truncate(buf.rfind('/').unwrap() + 1);
