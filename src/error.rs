//! Error types.

use crate::internal::ToUri;

/// Detailed cause of a [`ParseError`].
#[derive(Clone, Copy, Debug)]
pub(crate) enum ParseErrorKind {
    /// Invalid percent-encoded octet that is either non-hexadecimal or incomplete.
    ///
    /// The error index points to the percent character "%" of the octet.
    InvalidOctet,
    /// Unexpected character that is not allowed by the URI syntax.
    ///
    /// The error index points to the first byte of the character.
    UnexpectedChar,
    /// Invalid IPv6 address.
    ///
    /// The error index points to the first byte of the address.
    InvalidIpv6Addr,
    /// The input length is greater than [`u32::MAX`].
    ///
    /// The error index equals `0`.
    OverlongInput,
}

/// An error occurred when parsing URI references.
#[derive(Clone, Copy)]
pub struct ParseError<I = ()> {
    pub(crate) index: u32,
    pub(crate) kind: ParseErrorKind,
    pub(crate) input: I,
}

impl ParseError {
    pub(crate) fn with_input<I>(self, input: I) -> ParseError<I> {
        ParseError {
            index: self.index,
            kind: self.kind,
            input,
        }
    }
}

impl<I: ToUri> ParseError<I> {
    /// Recovers the input that was attempted to parse into a [`Uri`].
    ///
    /// [`Uri`]: crate::Uri
    pub fn into_input(self) -> I {
        self.input
    }

    /// Returns the error with input erased.
    pub fn plain(&self) -> ParseError {
        ParseError {
            index: self.index,
            kind: self.kind,
            input: (),
        }
    }
}

#[cfg(feature = "std")]
impl<I> std::error::Error for ParseError<I> {}

/// Detailed cause of a [`ResolveError`].
#[derive(Clone, Copy, Debug)]
pub enum ResolveErrorKind {
    NonAbsoluteBase,
    NonHierarchicalBase,
<<<<<<< HEAD
    PathUnderflow,
=======
    OverlongOutput,
    // PathUnderflow,
>>>>>>> d1772e7b
}

/// An error occurred when resolving URI references.
#[derive(Clone, Copy, Debug)]
pub struct ResolveError(pub ResolveErrorKind);

#[cfg(feature = "std")]
impl std::error::Error for ResolveError {}<|MERGE_RESOLUTION|>--- conflicted
+++ resolved
@@ -67,12 +67,8 @@
 pub enum ResolveErrorKind {
     NonAbsoluteBase,
     NonHierarchicalBase,
-<<<<<<< HEAD
+    OverlongOutput,
     PathUnderflow,
-=======
-    OverlongOutput,
-    // PathUnderflow,
->>>>>>> d1772e7b
 }
 
 /// An error occurred when resolving URI references.
